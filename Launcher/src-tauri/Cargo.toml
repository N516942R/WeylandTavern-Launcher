[package]
name = "weylandtavern-launcher"
version = "0.1.0"
edition = "2021"

[dependencies]
tauri = { version = "2" }
dotenvy = "0.15"
tokio = { version = "1", features = ["process", "io-util", "macros", "signal", "time"] }
reqwest = { version = "0.11", default-features = false, features = ["json", "rustls-tls"] }
chrono = { version = "0.4" }

[target.'cfg(windows)'.dependencies]
<<<<<<< HEAD
windows = { version = "0.52", features = ["Win32_Foundation", "Win32_System_Threading"] }
=======
windows = { version = "0.52", features = ["Win32_Foundation", "Win32_System_Threading"] }
>>>>>>> 5346a072
<|MERGE_RESOLUTION|>--- conflicted
+++ resolved
@@ -11,8 +11,4 @@
 chrono = { version = "0.4" }
 
 [target.'cfg(windows)'.dependencies]
-<<<<<<< HEAD
-windows = { version = "0.52", features = ["Win32_Foundation", "Win32_System_Threading"] }
-=======
-windows = { version = "0.52", features = ["Win32_Foundation", "Win32_System_Threading"] }
->>>>>>> 5346a072
+windows = { version = "0.52", features = ["Win32_Foundation", "Win32_System_Threading"] }