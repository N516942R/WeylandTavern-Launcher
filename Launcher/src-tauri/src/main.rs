--- conflicted
+++ resolved
@@ -1,10 +1,6 @@
 use std::{
-<<<<<<< HEAD
     env,
     fs as stdfs,
-=======
-    env, fs as stdfs,
->>>>>>> c39c95f7
     path::PathBuf,
     sync::{Arc, Mutex},
     time::Duration,
@@ -24,7 +20,6 @@
     time::sleep,
 };
 
-<<<<<<< HEAD
 #[cfg(windows)]
 use windows::{
     Win32::Foundation::{CloseHandle, HANDLE},
@@ -40,10 +35,6 @@
     child: Mutex<Option<CommandChild>>,
     #[cfg(windows)]
     job: Mutex<Option<windows::Win32::Foundation::HANDLE>>,
-=======
-struct ServerState {
-    child: Mutex<Option<CommandChild>>,
->>>>>>> c39c95f7
 }
 
 #[tokio::main]
@@ -51,11 +42,8 @@
     tauri::Builder::default()
         .manage(ServerState {
             child: Mutex::new(None),
-<<<<<<< HEAD
             #[cfg(windows)]
             job: Mutex::new(None),
-=======
->>>>>>> c39c95f7
         })
         .setup(|app| {
             let app_handle = app.handle();
@@ -126,10 +114,7 @@
             cmd.env("NODE_ENV", "production");
             cmd.env("NO_BROWSER", "1");
             cmd.env("BROWSER", "none");
-<<<<<<< HEAD
-=======
-
->>>>>>> c39c95f7
+
             if cmd.status().await.is_err() {
                 log_line(app, "character sync failed").await;
             }
@@ -185,7 +170,6 @@
     }
     cmd.stdout(Stdio::piped());
     cmd.stderr(Stdio::piped());
-<<<<<<< HEAD
     let (mut rx, mut child) = cmd.spawn().map_err(|e| e.to_string())?;
 
     #[cfg(windows)]
@@ -222,9 +206,6 @@
         state.job.lock().unwrap().replace(job);
     }
 
-=======
-    let (mut rx, child) = cmd.spawn().map_err(|e| e.to_string())?;
->>>>>>> c39c95f7
     state.child.lock().unwrap().replace(child);
 
     let app_for_logs = app.clone();
@@ -318,7 +299,6 @@
             .await
             .is_err()
         {
-<<<<<<< HEAD
             #[cfg(windows)]
             {
                 if let Some(job) = state.job.lock().unwrap().take() {
@@ -342,9 +322,6 @@
         #[cfg(windows)]
         if let Some(job) = state.job.lock().unwrap().take() {
             unsafe { CloseHandle(job); }
-=======
-            let _ = child.kill();
->>>>>>> c39c95f7
         }
     }
 }