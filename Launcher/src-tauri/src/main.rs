--- conflicted
+++ resolved
@@ -426,7 +426,6 @@
     launch(&app, state).await
 }
 
-<<<<<<< HEAD
 async fn command_exists(program: &OsStr) -> bool {
     TokioCommand::new(program.to_os_string())
         .arg("--version")
@@ -513,18 +512,6 @@
         Err(err) => Err(format!(
             "{bin} not found. Install {bin} and ensure it is on your PATH. ({err})"
         )),
-=======
-async fn ensure_command(bin: &str) -> Result<(), String> {
-    if TokioCommand::new(bin)
-        .arg("--version")
-        .status()
-        .await
-        .is_err()
-    {
-        Err(format!("{} not found", bin))
-    } else {
-        Ok(())
->>>>>>> 22bbb263
     }
 }
 
@@ -543,15 +530,10 @@
     ensure_command("node").await?;
 
     if needs_npm_install {
-<<<<<<< HEAD
         let npm_tool = locate_npm(app).await?;
         let npm_mode = env::var("NPM_MODE").unwrap_or_else(|_| "install".into());
         let mut cmd = npm_tool.into_command();
-=======
-        ensure_command("npm").await?;
-        let npm_mode = env::var("NPM_MODE").unwrap_or_else(|_| "install".into());
-        let mut cmd = TokioCommand::new("npm");
->>>>>>> 22bbb263
+      
         cmd.current_dir(&silly_dir);
         cmd.env("NODE_ENV", "production");
         if npm_mode == "ci" {
